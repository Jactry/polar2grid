--- conflicted
+++ resolved
@@ -191,7 +191,6 @@
     img[mask] = fill_out
     return img
 
-<<<<<<< HEAD
 # linear scale from a to b range to c to d range; if greater than b, set to d instead of scaling, if less than a, set to fill value x instead of scaling
 # for winter/normal (a, b) is (233.2K, 322.0K) and (c, d) is (5, 245)
 # for summer        (a, b) is (255.4K, 344.3K) and (c, d) is (5, 245)
@@ -224,8 +223,6 @@
     
     return data
 
-=======
->>>>>>> bf4a19de
 # DEFAULTS
 RESCALE_FOR_KIND = {
         DKIND_RADIANCE    : (linear_scale, (255.0,0)),
@@ -249,9 +246,9 @@
         return os.path.split(os.path.realpath(__file__))[0]
 
     _known_rescale_kinds = {
-<<<<<<< HEAD
                 'sqrt'     :  sqrt_scale,
                 'linear'   :  linear_scale,
+                'unlinear' :  unlinear_scale,
                 'raw'      :  passive_scale,
                 'btemp'    :  bt_scale,
                 'fog'      :  fog_scale,
@@ -260,14 +257,6 @@
                 'lst'      :  lst_scale,
                 'distance' : passive_scale, # TODO, this is wrong... but we'll sort it out later?
                 'percent'  : passive_scale, # TODO, this is wrong, find out what it should be
-=======
-                'sqrt'     : sqrt_scale,
-                'linear'   : linear_scale,
-                'raw'      : passive_scale,
-                'btemp'    : bt_scale,
-                'fog'      : fog_scale,
-                'unlinear' : unlinear_scale
->>>>>>> bf4a19de
                 }
     @property
     def known_rescale_kinds(self):
