--- conflicted
+++ resolved
@@ -110,11 +110,7 @@
         data = _open_file_and_get_var_data(nc_name, "image")
         
         # plot and save our figure
-<<<<<<< HEAD
-        figure = _plt_basic_imshow_fig(data, vmin, vmax, title="nc_name")
-=======
         figure = _plt_basic_imshow_fig(data, vmin, vmax, title=nc_name)
->>>>>>> b138e952
         figure.savefig("plot_ncdata.%s.png" % nc_name, dpi=dpi_to_use)
         plt.close()
 
