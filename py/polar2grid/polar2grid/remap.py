#!/usr/bin/env python
# encoding: utf-8
# Copyright (C) 2014 Space Science and Engineering Center (SSEC),
# University of Wisconsin-Madison.
#
# This program is free software: you can redistribute it and/or modify
# it under the terms of the GNU General Public License as published by
# the Free Software Foundation, either version 3 of the License, or
# (at your option) any later version.
#
# This program is distributed in the hope that it will be useful,
# but WITHOUT ANY WARRANTY; without even the implied warranty of
# MERCHANTABILITY or FITNESS FOR A PARTICULAR PURPOSE.  See the
# GNU General Public License for more details.
#
# You should have received a copy of the GNU General Public License
# along with this program.  If not, see <http://www.gnu.org/licenses/>.
#
# This file is part of the polar2grid software package. Polar2grid takes
# satellite observation data, remaps it, and writes it to a file format for
#     input into another program.
# Documentation: http://www.ssec.wisc.edu/software/polar2grid/
#
# Written by David Hoese    October 2014
# University of Wisconsin-Madison
# Space Science and Engineering Center
# 1225 West Dayton Street
# Madison, WI  53706
# david.hoese@ssec.wisc.edu
"""Interface to remapping polar2grid data.

:author:       David Hoese (davidh)
:contact:      david.hoese@ssec.wisc.edu
:organization: Space Science and Engineering Center (SSEC)
:copyright:    Copyright (c) 2013 University of Wisconsin SSEC. All rights reserved.
:date:         Oct 2014
:license:      GNU GPLv3

"""
__docformat__ = "restructuredtext en"

from polar2grid.core.constants import GRID_KIND_PROJ4,GRID_KIND_GPD,DEFAULT_FILL_VALUE
from polar2grid.core.fbf import check_stem
from polar2grid.core.meta import GriddedProduct, GriddedScene
from polar2grid import ll2cr as gator # gridinator
from polar2grid import ms2gt
import numpy

import os
import sys
import logging
import signal
import multiprocessing

LOG = logging.getLogger(__name__)

removable_file_patterns = [
        "ll2cr_*_*_cols_*_*_*_*.img",
        "ll2cr_*_*_rows_*_*_*_*.img",
        "ll2cr_*_*_cols.real4.*.*",
        "ll2cr_*_*_rows.real4.*.*",
        "result_*_*_*_*.real4.*.*"
        ]

def init_worker():
    """Used in multiprocessing to initialize pool workers.

    If this isn't done then the listening process will hang forever and
    will have to be killed with the "kill" command even after the outer-most
    process is Ctrl+C'd out of existence.
    """
    signal.signal(signal.SIGINT, signal.SIG_IGN)

def run_ll2cr_c(*args, **kwargs):
    proc_pool = kwargs.pop("pool", None)
    if proc_pool is None:
        result = ms2gt.ll2cr(*args, **kwargs)
    else:
        result = proc_pool.apply_async(ms2gt.ll2cr,
                args=args, kwds=kwargs)
    return result

def run_ll2cr_py(*args, **kwargs):
    proc_pool = kwargs.pop("pool", None)
    if proc_pool is None:
        result = gator.ll2cr_fbf(*args, **kwargs)
    else:
        result = proc_pool.apply_async(gator.ll2cr_fbf,
                args=args, kwds=kwargs)
    return result

def run_ll2cr(sat, instrument, nav_set_uid, lon_fbf, lat_fbf,
        grid_jobs,
        num_procs=1, verbose=False, forced_gpd=None,
        lat_south=None, lat_north=None, lon_west=None, lon_east=None,
        lon_fill_value=None, lat_fill_value=None):
    """Run one of the ll2crs and return a dictionary mapping the
    `grid_name` to the cols and rows files.
    """
    proc_pool = multiprocessing.Pool(num_procs, init_worker)
    # Use the default fill value if the user didn't specify or forced None
    lon_fill_value = lon_fill_value or DEFAULT_FILL_VALUE
    lat_fill_value = lat_fill_value or DEFAULT_FILL_VALUE
    
    # Run ll2cr
    ll2cr_results = dict((grid_name, None) for grid_name in grid_jobs)
    ll2cr_output  = dict((grid_name, None) for grid_name in grid_jobs)

    # We use a big try block to catch a keyboard interrupt and properly
    # terminate the process pool see:
    # https://github.com/davidh-ssec/polar2grid/issues/33
    try:
        for grid_name in grid_jobs.keys():
            LOG.info("Running ll2cr for grid %s and bands %r" % (grid_name, grid_jobs[grid_name].keys()))
            ll2cr_tag = "ll2cr_%s_%s" % (nav_set_uid,grid_name)

            # Get information that is usually per band, but since we are already
            # separated by 'similar' data, just pick one of the bands to pull the
            # data from
            band_representative = grid_jobs[grid_name].keys()[0]
            band_rep_dict = grid_jobs[grid_name][band_representative]
            # Get grid info from the grids module
            grid_info = band_rep_dict["grid_info"]
            ll2cr_output[grid_name] = grid_info.copy()
            swath_cols = band_rep_dict["swath_cols"]
            ll2cr_output[grid_name]["swath_cols"] = swath_cols
            swath_rows = band_rep_dict["swath_rows"]
            ll2cr_output[grid_name]["swath_rows"] = swath_rows
            rows_per_scan = band_rep_dict["rows_per_scan"]
            ll2cr_output[grid_name]["rows_per_scan"] = rows_per_scan


            if grid_info["grid_kind"] == GRID_KIND_PROJ4:
                # Stuff that fornav needs, but the python version doesn't provide
                ll2cr_output[grid_name]["scans_out"] = swath_rows/rows_per_scan
                ll2cr_output[grid_name]["scan_first"] = 0
                ll2cr_results[grid_name] = run_ll2cr_py(
                        lon_fbf,
                        lat_fbf,
                        grid_info["proj4_str"],
                        pixel_size_x=grid_info["pixel_size_x"],
                        pixel_size_y=grid_info["pixel_size_y"],
                        grid_origin_x=grid_info["grid_origin_x"],
                        grid_origin_y=grid_info["grid_origin_y"],
                        grid_width=grid_info["grid_width"],
                        grid_height=grid_info["grid_height"],
                        lat_fill_in=lat_fill_value,
                        lon_fill_in=lon_fill_value,
                        fill_out=-1e30,
                        prefix=ll2cr_tag,
                        swath_lat_south=lat_south,
                        swath_lat_north=lat_north,
                        swath_lon_west=lon_west,
                        swath_lon_east=lon_east,
                        pool=proc_pool
                        )
            elif grid_info["grid_kind"] == GRID_KIND_GPD:
                # C version of ll2cr can't handle different nav fill values
                if lon_fill_value != lat_fill_value:
                    msg = "Navigation files must have the same fill value when using the C ll2cr (%f vs %f)" % (lon_fill_value, lat_fill_value)
                    LOG.warning(msg)
                    del grid_jobs[grid_name]
                    continue

                ll2cr_results[grid_name] = run_ll2cr_c(
                        swath_cols,
                        swath_rows/rows_per_scan, # swath_scans
                        rows_per_scan,
                        lat_fbf,
                        lon_fbf,
                        forced_gpd or grid_info["gpd_filepath"],
                        verbose = verbose,
                        fill_io = (lon_fill_value, -1e30),
                        tag=ll2cr_tag,
                        pool=proc_pool
                        )
        proc_pool.close()
        proc_pool.join()
    except KeyboardInterrupt:
        # Catch keyboard interrupt during pool processing, see comment at
        # top of try block
        LOG.debug("Keyboard interrupt during ll2cr call")
        proc_pool.terminate()
        proc_pool.join()
        raise

    # Get the results of the ll2cr calls
    for grid_name in grid_jobs.keys():
        try:
            cr_dict = ll2cr_results[grid_name].get()
            ll2cr_output[grid_name].update(cr_dict)
            for band_dict in grid_jobs[grid_name].values():
                band_dict.update(ll2cr_output[grid_name])
        except StandardError:
            LOG.warning("ll2cr failed for grid %s for bands %r" % (grid_name,grid_jobs[grid_name].keys()))
            LOG.warning("Won't process for this grid...")
            LOG.debug("ll2cr error:", exc_info=1)
            for (band_kind, band_id) in grid_jobs[grid_name]:
                LOG.error("Removing processing for kind %s band %s because of bad ll2cr execution on grid %s" % (band_kind, band_id, grid_name))
            del grid_jobs[grid_name]
            del ll2cr_output[grid_name]

    if len(grid_jobs) == 0:
        LOG.error("All grids failed during ll2cr processing for %s" % (nav_set_uid,))
        raise ValueError("All grids failed during ll2cr processing for %s" % (nav_set_uid,))

    return ll2cr_output

def run_fornav_c(*args, **kwargs):
    proc_pool = kwargs.pop("pool", None)
    if proc_pool is None:
        result = ms2gt.fornav(*args, **kwargs)
    else:
        result = proc_pool.apply_async(ms2gt.fornav,
                args=args,
                kwds=kwargs
                )
    return result

import numpy
# from scipy.interpolate import griddata
from scipy.interpolate.interpnd import LinearNDInterpolator, NDInterpolatorBase, CloughTocher2DInterpolator, _ndim_coords_from_arrays
from scipy.spatial import cKDTree
from polar2grid.core import Workspace

class NearestNDInterpolator(NDInterpolatorBase):
    def __init__(self, x, y):
        x = _ndim_coords_from_arrays(x)
        self._check_init_shape(x, y)
        self.tree = cKDTree(x)
        self.points = x
        self.values = y

    def __call__(self, *args, **kwargs):
        """
        Evaluate interpolator at given points.

        Parameters
        ----------
        xi : ndarray of float, shape (..., ndim)
            Points where to interpolate data at.

        """
        # DJH: Added kwargs and passed them to self.tree.query
        fill_value = kwargs.pop("fill_value", numpy.nan)
        xi = _ndim_coords_from_arrays(args)
        xi = self._check_call_shape(xi)
        dist, i = self.tree.query(xi, **kwargs)
        values = numpy.append(self.values, self.values.dtype.type(fill_value))
        return values[i]

def griddata(points, values, xi, method='linear', fill_value=numpy.nan, distance_upper_bound=3.0):
    # DJH: Added distance_upper_bound keyword
    # FIXME: The distance_upper_bound keyword should default to what the KDTree defaults to (inf) and this functionality should probably be put in scipy itself
    points = _ndim_coords_from_arrays(points)

    if points.ndim < 2:
        ndim = points.ndim
    else:
        ndim = points.shape[-1]

    if ndim == 1 and method in ('nearest', 'linear', 'cubic'):
        from scipy.interpolate import interp1d
        points = points.ravel()
        if isinstance(xi, tuple):
            if len(xi) != 1:
                raise ValueError("invalid number of dimensions in xi")
            xi, = xi
        # Sort points/values together, necessary as input for interp1d
        idx = numpy.argsort(points)
        points = points[idx]
        values = values[idx]
        ip = interp1d(points, values, kind=method, axis=0, bounds_error=False,
                      fill_value=fill_value)
        return ip(xi)
    elif method == 'nearest':
        ip = NearestNDInterpolator(points, values)
        return ip(xi, distance_upper_bound=distance_upper_bound, fill_value=fill_value)
    elif method == 'linear':
        ip = LinearNDInterpolator(points, values, fill_value=fill_value)
        return ip(xi)
    elif method == 'cubic' and ndim == 2:
        ip = CloughTocher2DInterpolator(points, values, fill_value=fill_value)
        return ip(xi)
    else:
        raise ValueError("Unknown interpolation method %r for "
                         "%d dimensional data" % (method, ndim))

def _add_array_border(arr, border_value=-999.0):
    orig_rows,orig_cols = arr.shape
    empty_arr = numpy.empty((orig_rows+2, orig_cols+2), dtype=arr.dtype)
    empty_arr[1:orig_rows+1, 1:orig_cols+1] = arr[:]
    empty_arr[0, :] = border_value
    empty_arr[-1, :] = border_value
    empty_arr[:, 0] = border_value
    empty_arr[:, -1] = border_value
    return empty_arr

def _add_array_border2(arr, border_value=-999.0):
    orig_rows,orig_cols = arr.shape
    empty_arr = numpy.empty((orig_rows+2, orig_cols+2), dtype=arr.dtype)
    empty_arr[1:orig_rows+1, 1:orig_cols+1] = arr[:]

    empty_arr[0, 0] = arr[0, 0]
    empty_arr[0, 1:-1] = arr[0, :]
    empty_arr[0, -1] = arr[0, -1]

    empty_arr[-1, 0] = arr[-1, 0]
    empty_arr[-1, 1:-1] = arr[-1, :]
    empty_arr[-1, -1] = arr[-1, -1]

    empty_arr[1:-1, 0] = arr[:, 0]

    empty_arr[1:-1, -1] = arr[:, -1]

    return empty_arr

def _run_griddata(
        num_channels,
        swath_cols,
        swath_scans,
        swaths_rows_per_scan,
        cols_filename,
        rows_filename,
        image_filenames,
        grid_width,
        grid_height,
        output_filenames,
        **kwargs):
    method = "nearest"
    # method = "linear"
    grid_x, grid_y = numpy.mgrid[:grid_height,:grid_width]
    W = Workspace('.')
    cols_array = getattr(W, cols_filename.split('.')[0])
    rows_array = getattr(W, rows_filename.split('.')[0])
    # cols_array = _add_array_border2(cols_array, border_value=-999.0)
    # rows_array = _add_array_border2(rows_array, border_value=-999.0)

    for i_fn,o_fn in zip(image_filenames,output_filenames):
        image_array = getattr(W, i_fn.split('.')[0])
        # image_array = _add_array_border(image_array, border_value=-999.0)

        #image_array = getattr(W, i_fn.split('.')[0]).copy()
        #image_array[image_array == -999.0] = numpy.inf
        image_mask = (image_array != -999.0) | (cols_array == -999.0) | (rows_array == -999.0)
        # output_array = griddata((cols_array[image_mask].flatten(),rows_array[image_mask].flatten()), image_array[image_mask].flatten(), (grid_y, grid_x), method=method, fill_value=-999.0)
        output_array = griddata((cols_array.flatten(), rows_array.flatten()), image_array.flatten(), (grid_y, grid_x), method=method, fill_value=-999.0)
        output_array.tofile(o_fn)

    return {}

def run_fornav_py(*args, **kwargs):
    proc_pool = kwargs.pop("pool", None)
    if proc_pool is None:
        result = _run_griddata(*args, **kwargs)
    else:
        result = proc_pool.apply_async(_run_griddata,
                args=args,
                kwds=kwargs
                )
    return result

def run_fornav(sat, instrument, nav_set_uid, grid_jobs, ll2cr_output,
        num_procs=1, verbose=False, fornav_d=None, fornav_D=None,
        fill_value=None, do_single_sample=False, method='ewa'):
    """Run one of the fornavs and return a dictionary mapping grid_name
    to the fornav remapped image data, among other information.
    """
    methods = {
        'ewa' : run_fornav_c,
        'nearest' : run_fornav_py,
    }
    if method not in methods:
        log.error("Unknown remapping method: '%s'", method)
        raise ValueError("Unknown remapping method: '%s'" % method)
    remap_method = methods[method]

    # Copy the grid_jobs dict (shallow copy)
    fornav_output = grid_jobs
    fill_value = fill_value or DEFAULT_FILL_VALUE
    
    proc_pool = multiprocessing.Pool(num_procs, init_worker)

    # We use a big try block to catch a keyboard interrupt and properly
    # terminate the process pool see:
    # https://github.com/davidh-ssec/polar2grid/issues/33
    try:
        # Add fornav calls to the process pool
        fornav_jobs = {} # Store the information for each job
        for grid_name in grid_jobs:
            # Collect information for each "fornav job" (sorted by `remap_data_as`)
            fornav_jobs[grid_name] = {}
            fornav_group = fornav_jobs[grid_name]
            for (band_kind, band_id),band_info in fornav_output[grid_name].items():
                if band_info["remap_data_as"] not in fornav_group:
                    fornav_group[band_info["remap_data_as"]] = {
                            "inputs" : [],
                            "outputs" : [],
                            "swath_fill_1" : [],
                            "grid_fill_1" : [],
                            "result" : None
                            }
                fbf_swath_temp = band_info["fbf_swath"] if "fbf_swath" in band_info else band_info["fbf_img"]
                fornav_group[band_info["remap_data_as"]]["inputs"].append(fbf_swath_temp)
                stem = "result_%s_%s_%s_%s" % (nav_set_uid,band_kind,band_id,grid_name)
                check_stem(stem)
                output_name = "%s.real4.%d.%d" % (stem, band_info["grid_width"], band_info["grid_height"])
                fornav_group[band_info["remap_data_as"]]["outputs"].append(output_name)
                fornav_group[band_info["remap_data_as"]]["swath_fill_1"].append(band_info.get("fill_value", fill_value))
                fornav_group[band_info["remap_data_as"]]["grid_fill_1"].append(band_info.get("fill_value", fill_value))
                band_info["fbf_remapped"] = output_name

            for remap_data_as,fornav_job in fornav_group.items():
                fornav_job["result"] = remap_method(
                            len(fornav_job["inputs"]),
                            ll2cr_output[grid_name]["swath_cols"],
                            ll2cr_output[grid_name]["scans_out"],
                            ll2cr_output[grid_name]["rows_per_scan"],
                            ll2cr_output[grid_name]["cols_filename"],
                            ll2cr_output[grid_name]["rows_filename"],
                            fornav_job["inputs"],
                            ll2cr_output[grid_name]["grid_width"],
                            ll2cr_output[grid_name]["grid_height"],
                            fornav_job["outputs"],
                            verbose=verbose,
                            swath_data_type_1="f4",
                            swath_fill_1=fornav_job["swath_fill_1"],
                            grid_fill_1=fornav_job["grid_fill_1"],
                            weight_delta_max=fornav_D,
                            weight_distance_max=fornav_d,
                            select_single_samples=do_single_sample,
                            # We only specify start_scan for the 'image'/channel
                            # data because ll2cr is not 'forced' so it only writes
                            # useful data to the output cols/rows files
                            start_scan=(ll2cr_output[grid_name]["scan_first"],0),
                            pool=proc_pool
                            )

        if proc_pool is not None:
            proc_pool.close()
            proc_pool.join()
    except KeyboardInterrupt:
        # Catch keyboard interrupt during pool processing, see comment at
        # top of try block
<<<<<<< HEAD
        LOG.debug("Keyboard interrupt during fornav call")
        proc_pool.terminate()
        proc_pool.join()
=======
        log.debug("Keyboard interrupt during fornav call")
        if proc_pool is not None:
            proc_pool.terminate()
            proc_pool.join()
>>>>>>> edc2a6c0
        raise
    
    # Get all the results
    for grid_name,fornav_group in fornav_jobs.items():
        for remap_data_as,fornav_job in fornav_group.items():
            try:
                if proc_pool is None:
                    fornav_dict = fornav_job["result"]
                else:
                    fornav_dict = fornav_job["result"].get()
                for (band_kind, band_id),band_dict in fornav_output[grid_name].items():
                    band_dict.update(fornav_dict)
                LOG.debug("Fornav successfully completed for grid %s, %s data" % (grid_name,remap_data_as))
            except StandardError:
                LOG.warning("fornav failed for %s band, grid %s, remapping as %s" % (nav_set_uid,grid_name,remap_data_as))
                LOG.debug("Exception was:", exc_info=1)
                LOG.warning("Cleaning up for this job...")
                for (band_kind, band_id) in fornav_output[grid_name].keys():
                    if fornav_output[grid_name][(band_kind, band_id)]["remap_data_as"] == remap_data_as:
                        LOG.error("Removing %s%s because of bad fornav execution" % (band_kind,band_id))
                        del fornav_output[grid_name][(band_kind, band_id)]

        if len(fornav_output[grid_name]) == 0:
            LOG.error("The last grid job for grid %s was removed" % (grid_name,))
            del fornav_output[grid_name]

    if len(fornav_output) == 0:
        LOG.error("Fornav was not able to complete any remapping for navigation set %s" % (nav_set_uid,))
        raise RuntimeError("Fornav was not able to complete any remapping for navigation set %s" % (nav_set_uid,))

    return fornav_output

def remap_bands(sat, instrument, nav_set_uid, lon_fbf, lat_fbf,
        grid_jobs, num_procs=1, fornav_d=None, fornav_D=None, forced_gpd=None,
        lat_south=None, lat_north=None, lon_west=None, lon_east=None,
        lat_fill_value=None, lon_fill_value=None, fill_value=None,
        do_single_sample=False, method='ewa'):
    """Remap data using the C or python version of ll2cr and the
    C version of fornav.

    Grid information is asked for through the `polar2grid.grids.grids`
    module.
    
    note:
        Although the C version of ll2cr/fornav requires the number of scans,
        the number of rows is passed for the likely future requirement
        of software to need the size of the data being provided.
    """
    # Used to determine verbosity
    log_level = logging.getLogger('').handlers[0].level or 0

    # TODO, this is just a very rough check for now, in the long run handle this more gracefully
    assert (lat_fill_value == lon_fill_value)
    
    # Run ll2cr
    ll2cr_output = run_ll2cr(sat, instrument, nav_set_uid, lon_fbf, lat_fbf,
            grid_jobs,
            num_procs=num_procs, verbose=log_level <= logging.DEBUG, forced_gpd=forced_gpd,
            lat_south=lat_south, lat_north=lat_north, lon_west=lon_west, lon_east=lon_east,
            lat_fill_value=lat_fill_value, lon_fill_value=lon_fill_value)

    # Run fornav
    # FUTURE: 'method' should be used to determine entire method not just what type of fornav call to make
    fornav_output = run_fornav(sat, instrument, nav_set_uid, grid_jobs, ll2cr_output,
            num_procs=num_procs, verbose=log_level <= logging.DEBUG,
            fornav_d=fornav_d, fornav_D=fornav_D, fill_value=fill_value,
            do_single_sample=do_single_sample, method=method)

    return fornav_output


# FUTURE: Create a role for this in polar2grid.core.roles
class Remapper(object):
    def __init__(self, grid_configs=[]):
        from .grids.grids import Cartographer
        self.cart = Cartographer(*grid_configs)

    def remap_scene(self, scene, grid_name, **kwargs):
        method = kwargs.pop("method", "ewa")
        if method != "ewa":
            raise NotImplementedError("Remapping methods other than 'ewa' are not supported at this time")

        return self._remap_scene_ewa(scene, grid_name, **kwargs)

    def _remap_scene_ewa(self, scene, grid_name, **kwargs):
        # TODO: Make methods more flexible than just a function call
        gridded_scene = GriddedScene()

        # Group products together that shared the same geolocation
        from collections import defaultdict
        product_groups = defaultdict(list)
        for product_name, swath_product in scene.items():
            geo_id = (swath_product["longitude"]["product_name"], swath_product["latitude"]["product_name"])
            product_groups[geo_id].append(product_name)

        geo_id_numbers = dict((k, idx) for idx, k in enumerate(product_groups.keys()))
        for geo_id, product_names in product_groups.items():
            LOG.info("Running ll2cr on the geolocation data for the following products:\n\t%s", "\n\t".join(product_names))
            # an identifying number
            geo_id_number = str(geo_id_numbers[geo_id])
            LOG.debug("Product group index: %s", geo_id_number)

            # TODO: Move into it's own function if this gets complicated
            # TODO: Add some multiprocessing
            # TODO: Allow ll2cr to return arrays
            grid_def = self.cart.get_grid_definition(grid_name)
            lon_product = scene[product_names[0]]["longitude"]
            lat_product = scene[product_names[0]]["latitude"]
            lon_arr = lon_product.get_data_array("swath_data")
            lat_arr = lat_product.get_data_array("swath_data")
            rows_fn = "ll2cr_rows_%s_%s.dat" % (grid_name, geo_id_number)
            cols_fn = "ll2cr_cols_%s_%s.dat" % (grid_name, geo_id_number)
            ll2cr_output = gator.ll2cr(lon_arr, lat_arr, grid_def["proj4_def"],
                                     pixel_size_x=grid_def["cell_width"], pixel_size_y=grid_def["cell_height"],
                                     grid_origin_x=grid_def["origin_x"], grid_origin_y=grid_def["origin_y"],
                                     grid_width=grid_def["width"], grid_height=grid_def["height"],
                                     rows_fn=rows_fn, cols_fn=cols_fn,
                                     fill_in=numpy.nan
            )

            # Update our definition of the grid with what was found by ll2cr
            # FIXME: Obvious that this should be its own helper function along with the ll2cr call
            grid_def["height"] = ll2cr_output["grid_height"]
            grid_def["width"] = ll2cr_output["grid_width"]
            grid_def["cell_height"] = ll2cr_output["pixel_size_y"]
            grid_def["cell_width"] = ll2cr_output["pixel_size_x"]
            grid_def["origin_x"] = ll2cr_output["grid_origin_x"]
            grid_def["origin_y"] = ll2cr_output["grid_origin_y"]

            # Prepare the products
            for product_name in product_names:
                swath_product = scene[product_name]
                gridded_product = GriddedProduct()
                gridded_product.from_swath_product(swath_product)
                gridded_product["grid_def"] = grid_def
                gridded_product["fill_value"] = numpy.nan
                gridded_scene[product_name] = gridded_product

            # Run fornav for all of the products at once
            # XXX: May have to do something smarter if there are float products and integer products together
            product_filepaths = [scene[product_name]["swath_data"] for product_name in product_names]
            fornav_prefix = "grid_%s_" % (grid_name,)
            fornav_filepaths = [os.path.join(os.path.dirname(x), fornav_prefix + os.path.basename(x)) for x in product_filepaths]
            log_level = logging.getLogger('').handlers[0].level or 0
            rows_per_scan = lon_product.get("rows_per_scan", 0) or 2
            fornav_output = run_fornav_c(
                len(product_filepaths),
                lon_product["swath_cols"],
                lon_product["swath_rows"]/rows_per_scan,
                rows_per_scan,
                cols_fn,
                rows_fn,
                product_filepaths,
                grid_def["width"],
                grid_def["height"],
                fornav_filepaths,
                verbose=log_level <= logging.DEBUG,
                swath_data_type_1="f4",
                swath_fill_1=scene.get_fill_value(product_names),
                grid_fill_1=numpy.nan,
                weight_delta_max=kwargs.get("fornav_D", None),
                weight_distance_max=kwargs.get("fornav_d", None),
                select_single_samples=kwargs.get("do_single_sample", None),
                # We only specify start_scan for the 'image'/channel
                # data because ll2cr is not 'forced' so it only writes
                # useful data to the output cols/rows files
                start_scan=(0, 0),
            )

            # Give the gridded product ownership of the remapped data
            for product_name, fornav_fp in zip(product_names, fornav_filepaths):
                gridded_scene[product_name]["grid_data"] = fornav_fp

            # Remove ll2cr files now that we are done with them
            try:
                os.remove(rows_fn)
                os.remove(cols_fn)
            except OSError:
                LOG.warning("Could not remove ll2cr output files that aren't needed anymore.")
                LOG.debug("ll2cr output file remove exception:", exc_info=True)

        return gridded_scene

    def remap_product(self, product, grid_name):
        raise NotImplementedError("Single product remapping is not implemented yet")


def add_remap_argument_groups(parser, default_grids=None, default_fornav_d=2, default_fornav_D=40):
    default_grids = default_grids or ["wgs84_fit"]
    group = parser.add_argument_group(title="remap_init", description="Remapping initialization options")
    group.add_argument('--grid-configs', dest='grid_configs', nargs="+", default=tuple(),
                       help="Specify additional grid configuration files ('grids.conf' for built-ins)")
    group = parser.add_argument_group(title="remap", description="Remapping main options")
    group.add_argument('-g', '--grids', dest='forced_grids', nargs="+", default=default_grids,
                       help="Force remapping to only some grids, defaults to 'wgs84_fit', use 'all' for determination")
    group.add_argument("--method", dest="remap_method", default="ewa", choices=["ewa"],
                       help="Remapping algorithm to use")
    group.add_argument('--fornav-D', dest='fornav_D', default=default_fornav_D,
                       help="Specify the -D option for fornav")
    group.add_argument('--fornav-d', dest='fornav_d', default=default_fornav_d,
                       help="Specify the -d option for fornav")
    return ["remap_init", "remap"]


def main():
    from polar2grid.core.glue_utils import create_basic_parser, create_exc_handler, setup_logging
    parser = create_basic_parser(description="Remap a SwathScene to the provided grids")
    subgroup_titles = add_remap_argument_groups(parser)
    parser.add_argument("--scene", required=True,
                        help="JSON SwathScene filename to be remapped")
    args = parser.parse_args(subgroup_titles=subgroup_titles)

    levels = [logging.ERROR, logging.WARN, logging.INFO, logging.DEBUG]
    setup_logging(console_level=levels[min(3, args.verbosity)], log_filename=args.log_fn)
    sys.excepthook = create_exc_handler(LOG.name)
    LOG.debug("Starting script with arguments: %s", " ".join(sys.argv))

    from polar2grid.core.meta import SwathScene
    scene = SwathScene.load(args.scene)

    remapper = Remapper(**args.subgroup_args["remap_init"])
    remap_kwargs = args.subgroup_args["remap"]
    for grid_name in remap_kwargs.pop("forced_grids"):
        gridded_scene = remapper.remap_scene(scene, grid_name, **remap_kwargs)
        # FIXME: Either allow only 1 grid or find a nice way to output multiple gridded scenes as JSON to stdout
        fn = "gridded_scene_%s.json" % (grid_name,)
        gridded_scene.save(fn)



if __name__ == "__main__":
    sys.exit(main())
<|MERGE_RESOLUTION|>--- conflicted
+++ resolved
@@ -442,16 +442,10 @@
     except KeyboardInterrupt:
         # Catch keyboard interrupt during pool processing, see comment at
         # top of try block
-<<<<<<< HEAD
         LOG.debug("Keyboard interrupt during fornav call")
-        proc_pool.terminate()
-        proc_pool.join()
-=======
-        log.debug("Keyboard interrupt during fornav call")
         if proc_pool is not None:
             proc_pool.terminate()
             proc_pool.join()
->>>>>>> edc2a6c0
         raise
     
     # Get all the results
