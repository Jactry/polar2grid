--- conflicted
+++ resolved
@@ -386,7 +386,6 @@
     
     return data
 
-<<<<<<< HEAD
 def _histogram_equalization_helper (valid_data, number_of_bins, clip_limit=None, slope_limit=None, do_clip_before=True, do_slope_limit=True) :
     """
     calculate the simplest possible histogram equalization, using only valid data
@@ -549,8 +548,6 @@
         'raw' : passive_scale,
         'btemp' : bt_scale
         }
-=======
->>>>>>> 4004a307
 
 # DEFAULTS
 RESCALE_FOR_KIND = {
